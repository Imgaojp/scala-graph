# Graph for Scala
Graph for Scala is intended to provide basic graph functionality seamlessly 
fitting into the Scala Collection Library. Like the well known members of 
`scala.collection`, Graph for Scala is an in-memory graph library aiming at 
editing and traversing graphs, finding cycles etc. in a user-friendly way. 
Besides ready-to-go implementations of JSON-Import/-Export and Dot-Export, 
more popular graph formats, mirroring of graph databases as well as distributed 
processing are due to be supported.

Graph for Scala was originally planned to be moved from Assembla to the Scala Extended 
Core Library, a new facility to be launched sometime later by the Scala Core Team. 
Until then, use
[Graph for Scala on Assembla](https://www.assembla.com/spaces/scala-graph/documents)
along with this repository.

To download the latest release `1.6.1` of the core module, SBT users will have to add

```
libraryDependencies += "com.assembla.scala-incubator" % "graph-core_2.10" % "1.6.1"
```

As a Maven user, please set  
```
group id com.assembla.scala-incubator  
artifact id       graph-core_2.10  
version           1.6.1  
```

For a direct download you may select the required artifacts including the executable JARs,
Scaladoc and sources [here](https://oss.sonatype.org/content/repositories/releases/com/assembla/scala-incubator/).

<<<<<<< HEAD
You may also browse Scaladoc online at [Core API](http://www.scala-graph.org/core/api/), [Constrained API](http://www.scala-graph.org/constrained/api/), [Dot API](http://www.scala-graph.org/dot/api/) and [JSON API](http://www.scala-graph.org/json/api/).
=======
You may also view Scaladoc online at

[core](http://www.scala-graph.org/core/api/)
[constrained](http://www.scala-graph.org/constrained/api/)
[dot](http://www.scala-graph.org/dot/api/)
(json to follow)
>>>>>>> f3c7a63d

Any feedback is appreciated. You are also welcome as a co-contributor.

Have fun with Graph for Scala.

Peter<|MERGE_RESOLUTION|>--- conflicted
+++ resolved
@@ -21,24 +21,15 @@
 
 As a Maven user, please set  
 ```
-group id com.assembla.scala-incubator  
-artifact id       graph-core_2.10  
-version           1.6.1  
+group id: com.assembla.scala-incubator  
+artifact id: graph-core_2.10  
+version: 1.6.1  
 ```
 
 For a direct download you may select the required artifacts including the executable JARs,
 Scaladoc and sources [here](https://oss.sonatype.org/content/repositories/releases/com/assembla/scala-incubator/).
 
-<<<<<<< HEAD
 You may also browse Scaladoc online at [Core API](http://www.scala-graph.org/core/api/), [Constrained API](http://www.scala-graph.org/constrained/api/), [Dot API](http://www.scala-graph.org/dot/api/) and [JSON API](http://www.scala-graph.org/json/api/).
-=======
-You may also view Scaladoc online at
-
-[core](http://www.scala-graph.org/core/api/)
-[constrained](http://www.scala-graph.org/constrained/api/)
-[dot](http://www.scala-graph.org/dot/api/)
-(json to follow)
->>>>>>> f3c7a63d
 
 Any feedback is appreciated. You are also welcome as a co-contributor.
 
