object Version {
<<<<<<< HEAD
  val compiler_2_10 = "2.10.6"
  val compiler_2_11 = "2.11.8"
  val compiler_2_12 = "2.12.1"
=======
  val compiler_2_11 = "2.11.11"
  val compiler_2_12 = "2.12.2"
>>>>>>> cb7a8c11

  private val isSnapshot = false
  private def snapshot = if (isSnapshot) "-SNAPSHOT" else ""
  private val major = "1.11"
  val all         = s"$major.0$snapshot"
  val core        = s"$major.5$snapshot"
  val constrained = s"$major.0$snapshot"
  val dot         = s"$major.5$snapshot"
  val json        = s"$major.0$snapshot"
  val misc        = s"$major.0$snapshot"
}<|MERGE_RESOLUTION|>--- conflicted
+++ resolved
@@ -1,20 +1,14 @@
-object Version {
-<<<<<<< HEAD
-  val compiler_2_10 = "2.10.6"
-  val compiler_2_11 = "2.11.8"
-  val compiler_2_12 = "2.12.1"
-=======
-  val compiler_2_11 = "2.11.11"
-  val compiler_2_12 = "2.12.2"
->>>>>>> cb7a8c11
-
-  private val isSnapshot = false
-  private def snapshot = if (isSnapshot) "-SNAPSHOT" else ""
-  private val major = "1.11"
-  val all         = s"$major.0$snapshot"
-  val core        = s"$major.5$snapshot"
-  val constrained = s"$major.0$snapshot"
-  val dot         = s"$major.5$snapshot"
-  val json        = s"$major.0$snapshot"
-  val misc        = s"$major.0$snapshot"
+object Version {
+  val compiler_2_11 = "2.11.11"
+  val compiler_2_12 = "2.12.2"
+
+  private val isSnapshot = false
+  private def snapshot = if (isSnapshot) "-SNAPSHOT" else ""
+  private val major = "1.11"
+  val all         = s"$major.0$snapshot"
+  val core        = s"$major.5$snapshot"
+  val constrained = s"$major.0$snapshot"
+  val dot         = s"$major.5$snapshot"
+  val json        = s"$major.0$snapshot"
+  val misc        = s"$major.0$snapshot"
 }